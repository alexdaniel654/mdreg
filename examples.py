"""
MDR tutorial showing how to motion-correct DICOM T2*, T1, T2 (etc.) data.

The tutorial uses the DICOM example data provided [here](https://shorturl.at/rwCUV).

The `dbdicom` package is used to read the DICOM data 
and return numpy arrays. 

In order to run the tutorial as is, extract the data in a folder 
"data" in the same directory as this script.
The results will be saved in a folder "results".

In order to read and write from other locations, 
change the path names in the script below.

Then just run this module as a script.
"""

import os
import numpy as np
import pandas as pd
import warnings

from dbdicom import Folder
from main import MDReg

import models_signal.two_compartment_filtration_model_DCE as DCE
import models_signal.constant as constant
import models_signal.DTI as DTI
import models_signal.DWI_monoexponential as DWI_monoexponential
import models_signal.DWI_monoexponential_simple as DWI_monoexponential_simple
import models_signal.T1 as T1
import models_signal.T1_simple as T1_simple
import models_signal.T2 as T2
import models_signal.T2_simple as T2_simple
import models_signal.T2star as T2star
import models_signal.T2star_simple as T2star_simple

# To read and write from/to other locations, change these path names
data = os.path.join(os.path.dirname(__file__), 'data')
results = os.path.join(os.path.dirname(__file__), 'results')
<<<<<<< HEAD
elastix_pars = os.path.join(os.path.dirname(__file__), 'models_coreg')
=======
# Check if `data` folder has more files besides README.md
if len([files for path, subdirs, files in os.walk(data)]) <= 1: warnings.warn("Data folder is empty!")
>>>>>>> 5aefd99e

data = 'C:\\Users\\steve\\Dropbox\\Data\\mdr_data'
results = 'C:\\Users\\steve\\Dropbox\\Data\\mdr_results'



def fit_DCE():

    print('Reading data..')
    folder = Folder(data).open()
    sortby = ['SliceLocation', 'AcquisitionTime']
    array, header = folder.series(0).array(sortby, pixels_first=True)
    file = os.path.join(data, 'AIF.csv')
    aif = pd.read_csv(file).to_numpy()
    baseline = 15
    hematocrit = 0.45
    slice = 4

    mdr = MDReg()
    mdr.set_array(np.squeeze(array[:,:,slice,:,0]))
    mdr.signal_parameters = [aif[:,1], aif[:,0], baseline, hematocrit]
    mdr.pixel_spacing = header[slice,0,0].PixelSpacing
    mdr.signal_model = DCE
    mdr.read_elastix(os.path.join(elastix_pars, 'BSplines_DCE.txt'))
    mdr.set_elastix(MaximumNumberOfIterations = 256)
    mdr.max_iterations = 2
    mdr.precision = 10
    mdr.export_path = os.path.join(results, 'DCE')
    mdr.fit()
    mdr.export()

    folder.close()


def fit_DTI():

    print('Reading data..')
    folder = Folder(data).open()
    sortby = ['SliceLocation', 'AcquisitionTime']
    array, header = folder.series(1).array(sortby, pixels_first=True)
    slice = 15
    b_values = [float(hdr[(0x19, 0x100c)]) for hdr in header[slice,:,0]]
    b_vectors = [hdr[(0x19, 0x100e)] for hdr in header[slice,:,0]]
    orientation = [hdr.ImageOrientationPatient for hdr in header[slice,:,0]] 
    
    mdr = MDReg()
    mdr.set_array(np.squeeze(array[:,:,slice,:,0]))
    mdr.signal_parameters = [b_values, b_vectors, orientation]
    mdr.signal_model = DTI
    mdr.pixel_spacing = header[slice,0,0].PixelSpacing
    mdr.read_elastix(os.path.join(elastix_pars, 'BSplines_DTI.txt'))
    mdr.set_elastix(MaximumNumberOfIterations = 256)
    mdr.precision = 1
    mdr.export_path = os.path.join(results, 'DTI')
    mdr.fit()
    mdr.export()

    folder.close()


def fit_DWI_monoexponential_simple():
 
    print('Reading data..')
    folder = Folder(data).open()
    sortby = ['SliceLocation', 'AcquisitionTime']
    array, header = folder.series(2).array(sortby, pixels_first=True)
    slice = 15

    mdr = MDReg()
    mdr.set_array(np.squeeze(array[:,:,slice,:,0]))
    mdr.signal_parameters = [0,10.000086, 19.99908294, 30.00085926, 50.00168544, 80.007135, 100.0008375, 199.9998135, 300.0027313, 600.0]
    mdr.pixel_spacing = header[slice,0,0].PixelSpacing
    mdr.signal_model = DWI_monoexponential_simple
    mdr.read_elastix(os.path.join(elastix_pars, 'BSplines_IVIM.txt'))
    mdr.set_elastix(MaximumNumberOfIterations = 256)
    mdr.precision = 1
    mdr.export_path = os.path.join(results, 'DWI_simple')
    mdr.fit()
    mdr.export()

    folder.close()


def fit_DWI_monoexponential():
 
    print('Reading data..')
    folder = Folder(data).open()
    sortby = ['SliceLocation', 'AcquisitionTime']
    array, header = folder.series(2).array(sortby, pixels_first=True)
    slice = 15

    mdr = MDReg()
    mdr.set_array(np.squeeze(array[:,:,slice,:,0]))
    mdr.signal_parameters = [0,10.000086, 19.99908294, 30.00085926, 50.00168544, 80.007135, 100.0008375, 199.9998135, 300.0027313, 600.0]
    mdr.pixel_spacing = header[slice,0,0].PixelSpacing
    mdr.signal_model = DWI_monoexponential
    mdr.read_elastix(os.path.join(elastix_pars, 'BSplines_IVIM.txt'))
    mdr.set_elastix(MaximumNumberOfIterations = 256)
    mdr.precision = 1
    mdr.export_path = os.path.join(results, 'DWI')
    mdr.fit()
    mdr.export()

    folder.close()


def fit_T1_simple():

    print('Reading data..')
    folder = Folder(data).open()
    sortby = ['SliceLocation', 'InversionTime']
    array, header = folder.series(3).array(sortby, pixels_first=True)
    slice = 2

    mdr = MDReg()
    mdr.set_array(np.squeeze(array[:,:,slice,:,0]))
    mdr.signal_parameters = [hdr.InversionTime for hdr in header[slice,:,0]]
    mdr.pixel_spacing = header[slice,0,0].PixelSpacing
    mdr.signal_model = T1_simple
    mdr.read_elastix(os.path.join(elastix_pars, 'BSplines_T1.txt'))
    mdr.set_elastix(MaximumNumberOfIterations = 256)
    mdr.precision = 1
    mdr.export_path = os.path.join(results, 'T1_simple')
    mdr.fit()
    mdr.export()

    folder.close()


def fit_T1():

    print('Reading data..')
    folder = Folder(data).open()
    sortby = ['SliceLocation', 'InversionTime']
    array, header = folder.series(3).array(sortby, pixels_first=True)
    slice = 2

    mdr = MDReg()
    mdr.set_array(np.squeeze(array[:,:,slice,:,0]))
    mdr.signal_parameters = [hdr.InversionTime for hdr in header[slice,:,0]]
    mdr.pixel_spacing = header[slice,0,0].PixelSpacing
    mdr.signal_model = T1
    mdr.read_elastix(os.path.join(elastix_pars, 'BSplines_T1.txt'))
    mdr.set_elastix(MaximumNumberOfIterations = 256)
    mdr.precision = 1
    mdr.export_path = os.path.join(results, 'T1')
    mdr.fit()
    mdr.export()

    folder.close()


def fit_constant():

    print('Reading data..')
    folder = Folder(data).open()
    sortby = ['SliceLocation', 'AcquisitionTime']
    array, header = folder.series(3).array(sortby, pixels_first=True)
    slice = 2

    mdr = MDReg()
    mdr.set_array(np.squeeze(array[:,:,slice,:,0]))
    mdr.signal_parameters = [0,30,40,50,60,70,80,90,100,110,120]
    mdr.pixel_spacing = header[slice,0,0].PixelSpacing
    mdr.signal_model = constant
    mdr.read_elastix(os.path.join(elastix_pars, 'BSplines_MT.txt'))
    mdr.set_elastix(MaximumNumberOfIterations = 256)
    mdr.precision = 10
    mdr.export_path = os.path.join(results, 'constant')
    mdr.fit()
    mdr.export()

    folder.close()


def fit_T2_simple():

    print('Reading data..')
    folder = Folder(data).open()
    sortby = ['SliceLocation', 'AcquisitionTime']
    array, header = folder.series(4).array(sortby, pixels_first=True)
    slice = 2

    mdr = MDReg()
    mdr.set_array(np.squeeze(array[:,:,slice,:,0]))
    mdr.signal_parameters = [0,30,40,50,60,70,80,90,100,110,120]
    mdr.pixel_spacing = header[slice,0,0].PixelSpacing
    mdr.signal_model = T2_simple
    mdr.read_elastix(os.path.join(elastix_pars, 'BSplines_T2_simple.txt'))
    mdr.set_elastix(MaximumNumberOfIterations = 256)
    mdr.precision = 1
    mdr.export_path = os.path.join(results, 'T2_simple')
    mdr.fit()
    mdr.export()

    folder.close()


def fit_T2():

    print('Reading data..')
    folder = Folder(data).open()
    sortby = ['SliceLocation', 'AcquisitionTime']
    array, header = folder.series(4).array(sortby, pixels_first=True)
    slice = 2

    mdr = MDReg()
    mdr.set_array(np.squeeze(array[:,:,slice,:,0]))
    mdr.signal_parameters = [0,30,40,50,60,70,80,90,100,110,120]
    mdr.pixel_spacing = header[slice,0,0].PixelSpacing
    mdr.signal_model = T2
    mdr.read_elastix(os.path.join(elastix_pars, 'BSplines_T2.txt'))
    mdr.set_elastix(MaximumNumberOfIterations = 256)
    mdr.precision = 1
    mdr.export_path = os.path.join(results, 'T2')
    mdr.fit()
    mdr.export()

    folder.close()


def fit_T2star_simple():

    print('Reading data..') 
    folder = Folder(data).open()
    sortby = ['SliceLocation', 'AcquisitionTime']
    array, header = folder.series(5).array(sortby, pixels_first=True)
    slice = 2

    mdr = MDReg()
    mdr.set_array(np.squeeze(array[:,:,slice,:,0]))
    mdr.signal_parameters = [hdr.EchoTime for hdr in header[slice,:,0]]
    mdr.pixel_spacing = header[slice,0,0].PixelSpacing
    mdr.signal_model = T2star_simple
    mdr.read_elastix(os.path.join(elastix_pars, 'BSplines_T2star.txt'))
    mdr.set_elastix(MaximumNumberOfIterations = 256)
    mdr.precision = 10
    mdr.export_path = os.path.join(results, 'T2star_simple')
    mdr.fit()
    mdr.export()

    folder.close()


def fit_T2star():

    print('Reading data..')
    folder = Folder(data).open()
    sortby = ['SliceLocation', 'AcquisitionTime']
    array, header = folder.series(5).array(sortby, pixels_first=True)
    slice = 2

    mdr = MDReg()
    mdr.set_array(np.squeeze(array[:,:,slice,:,0]))
    mdr.signal_parameters = [hdr.EchoTime for hdr in header[slice,:,0]]
    mdr.pixel_spacing = header[slice,0,0].PixelSpacing
    mdr.signal_model = T2star
    mdr.read_elastix(os.path.join(elastix_pars, 'BSplines_T2star.txt'))
    mdr.set_elastix(MaximumNumberOfIterations = 256)
    mdr.precision = 1
    mdr.export_path = os.path.join(results, 'T2star')
    mdr.fit()
    mdr.export()

    folder.close()

def fit_T2star_model():
    """Fit the data to a signal model without motion correction"""

    print('Reading data..')
    folder = Folder(data).open()
    sortby = ['SliceLocation', 'AcquisitionTime']
    array, header = folder.series(5).array(sortby, pixels_first=True)
    slice = 2

    mdr = MDReg()
    mdr.set_array(np.squeeze(array[:,:,slice,:,0]))
    mdr.signal_parameters = [hdr.EchoTime for hdr in header[slice,:,0]]
    mdr.signal_model = T2star
    mdr.fit_signal()
    mdr.export_path = os.path.join(results, 'T2starmodel')
    mdr.export_data()
    mdr.export_fit()

    folder.close()



if __name__ == '__main__':

#    fit_T2star_model()

#    fit_DWI_monoexponential()
#    fit_DWI_monoexponential_simple()
#    fit_T1_simple()
#    fit_T1()
#    fit_T2_simple()
#    fit_T2()
#    fit_T2star_simple()
#    fit_T2star()
    fit_DCE()
#    fit_DTI()
#    fit_constant()   
    <|MERGE_RESOLUTION|>--- conflicted
+++ resolved
@@ -39,12 +39,10 @@
 # To read and write from/to other locations, change these path names
 data = os.path.join(os.path.dirname(__file__), 'data')
 results = os.path.join(os.path.dirname(__file__), 'results')
-<<<<<<< HEAD
 elastix_pars = os.path.join(os.path.dirname(__file__), 'models_coreg')
-=======
+
 # Check if `data` folder has more files besides README.md
 if len([files for path, subdirs, files in os.walk(data)]) <= 1: warnings.warn("Data folder is empty!")
->>>>>>> 5aefd99e
 
 data = 'C:\\Users\\steve\\Dropbox\\Data\\mdr_data'
 results = 'C:\\Users\\steve\\Dropbox\\Data\\mdr_results'
@@ -345,7 +343,6 @@
 #    fit_T2()
 #    fit_T2star_simple()
 #    fit_T2star()
-    fit_DCE()
+     fit_DCE()
 #    fit_DTI()
-#    fit_constant()   
-    +#    fit_constant()   